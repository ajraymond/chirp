--- conflicted
+++ resolved
@@ -246,7 +246,6 @@
 KT8900R_fp5 = b"M3B064"
 
 # KT7900D (quad band)
-<<<<<<< HEAD
 KT7900D_fp = b"VC4004"
 KT7900D_fp1 = b"VC4284"
 KT7900D_fp2 = b"VC4264"
@@ -256,18 +255,7 @@
 KT7900D_fp6 = b"VC5264"
 KT7900D_fp7 = b"VC9204"
 KT7900D_fp8 = b"VC9214"
-=======
-KT7900D_fp = "VC4004"
-KT7900D_fp1 = "VC4284"
-KT7900D_fp2 = "VC4264"
-KT7900D_fp3 = "VC4114"
-KT7900D_fp4 = "VC4104"
-KT7900D_fp5 = "VC4254"
-KT7900D_fp6 = "VC5264"
-KT7900D_fp7 = "VC9204"
-KT7900D_fp8 = "VC9214"
-KT7900D_fp9 = "VC5302"
->>>>>>> f1029171
+KT7900D_fp9 = b"VC5302"
 
 # QB25 (quad band) - a clone of KT7900D
 QB25_fp = b"QB-25"
